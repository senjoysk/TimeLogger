# Discord Bot 設定
DISCORD_TOKEN="your_discord_bot_token_here"
DISCORD_CLIENT_ID="your_discord_client_id_here"

# Google Gemini API 設定
GOOGLE_API_KEY="your_google_gemini_api_key_here"

# データベース設定
DATABASE_PATH="./data/app.db"

<<<<<<< HEAD
# アプリケーション設定
NODE_ENV="development"
USER_TIMEZONE="Asia/Tokyo"

# デバッグ設定
DEBUG_MODE="true"
LOG_LEVEL="info"

# 夜間サスペンド設定
NIGHT_SUSPEND_ENABLED="true"
SUSPEND_START_HOUR="23"
WAKE_UP_HOUR="7"

# API コスト監視設定
API_COST_ALERT_THRESHOLD="0.10"
DAILY_COST_LIMIT="1.00"

# テンプレート変数の例
# {{ BRANCH_NAME }} - ブランチ名で置換
# {{ DB_NAME }} - データベース名で置換
# DATABASE_PATH="./data/{{ BRANCH_NAME }}_app.db"
EOF < /dev/null
=======
# HTTPサーバーポート設定
PORT=3000
>>>>>>> 34db1a2a
<|MERGE_RESOLUTION|>--- conflicted
+++ resolved
@@ -8,30 +8,5 @@
 # データベース設定
 DATABASE_PATH="./data/app.db"
 
-<<<<<<< HEAD
-# アプリケーション設定
-NODE_ENV="development"
-USER_TIMEZONE="Asia/Tokyo"
-
-# デバッグ設定
-DEBUG_MODE="true"
-LOG_LEVEL="info"
-
-# 夜間サスペンド設定
-NIGHT_SUSPEND_ENABLED="true"
-SUSPEND_START_HOUR="23"
-WAKE_UP_HOUR="7"
-
-# API コスト監視設定
-API_COST_ALERT_THRESHOLD="0.10"
-DAILY_COST_LIMIT="1.00"
-
-# テンプレート変数の例
-# {{ BRANCH_NAME }} - ブランチ名で置換
-# {{ DB_NAME }} - データベース名で置換
-# DATABASE_PATH="./data/{{ BRANCH_NAME }}_app.db"
-EOF < /dev/null
-=======
 # HTTPサーバーポート設定
 PORT=3000
->>>>>>> 34db1a2a
