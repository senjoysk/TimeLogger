--- conflicted
+++ resolved
@@ -444,13 +444,6 @@
       // integrationからrepositoryが取得できることを確認
       const repository = (integration as any).repository;
       expect(repository).toBeDefined();
-<<<<<<< HEAD
-      expect(repository.getUserTimezone).toBeDefined();
-      
-      // タイムゾーン設定が取得できることを確認
-      const timezone = await repository.getUserTimezone('test-user');
-      expect(timezone).toBeDefined();
-=======
       expect(repository.getUserInfo).toBeDefined();
       
       // ユーザー情報とタイムゾーン設定が取得できることを確認
@@ -463,7 +456,6 @@
       
       // タイムゾーン取得メソッドが利用できることを確認
       expect(repository.getUserTimezone).toBeDefined();
->>>>>>> 981f3ea5
     });
 
     test('Bot停止時にActivityLoggingIntegrationのシャットダウンが実行される', async () => {
@@ -497,12 +489,6 @@
     test('Schedulerがタイムゾーン設定を使用してユーザー別実行時刻を決定する', async () => {
       // ユーザー設定を取得
       const repository = (integration as any).repository;
-<<<<<<< HEAD
-      const userTimezone = await repository.getUserTimezone('test-user');
-      
-      // タイムゾーンが未設定の場合はnullが返されることを確認
-      expect(userTimezone).toBeNull();
-=======
       
       // まずテスト用ユーザーのタイムゾーンを設定
       await repository.saveUserTimezone('test-user', 'Asia/Tokyo');
@@ -512,16 +498,11 @@
       // タイムゾーンが考慮された処理ができることを確認
       expect(userTimezone).toBeDefined();
       expect(userTimezone).toBe('Asia/Tokyo');
->>>>>>> 981f3ea5
       
       // デフォルトタイムゾーンでの時刻取得が正常に動作することを確認
       const defaultTimezone = 'Asia/Tokyo';
       const currentTime = new Date().toLocaleString('ja-JP', { 
-<<<<<<< HEAD
-        timeZone: userTimezone || defaultTimezone
-=======
         timeZone: userTimezone 
->>>>>>> 981f3ea5
       });
       expect(currentTime).toBeDefined();
       expect(typeof currentTime).toBe('string');
